import os
import torch
import data
from PIL import Image
import numpy as np

# Dynamically import model class
import importlib
from models.swin import SwinTransformer


def get_model_class(class_name):
    if class_name == "UNet":
        from models.unet import UNet

        return UNet
    elif class_name == "EfficientNet":
        from models.efficientnet import EfficientNet

        return EfficientNet
    
    elif class_name == "Swin":
        # from models.swin import SwinTransformer as SwinTransformer
        return SwinTransformer
    else:
        raise ValueError(f"Unknown model class: {class_name}")


def get_voc_palette(num_classes=21):
    # Pascal VOC color palette
    palette = [
        0,
        0,
        0,  # 0=background
        128,
        0,
        0,  # 1=aeroplane
        0,
        128,
        0,  # 2=bicycle
        128,
        128,
        0,  # 3=bird
        0,
        0,
        128,  # 4=boat
        128,
        0,
        128,  # 5=bottle
        0,
        128,
        128,  # 6=bus
        128,
        128,
        128,  # 7=car
        64,
        0,
        0,  # 8=cat
        192,
        0,
        0,  # 9=chair
        64,
        128,
        0,  # 10=cow
        192,
        128,
        0,  # 11=diningtable
        64,
        0,
        128,  # 12=dog
        192,
        0,
        128,  # 13=horse
        64,
        128,
        128,  # 14=motorbike
        192,
        128,
        128,  # 15=person
        0,
        64,
        0,  # 16=potted plant
        128,
        64,
        0,  # 17=sheep
        0,
        192,
        0,  # 18=sofa
        128,
        192,
        0,  # 19=train
        0,
        64,
        128,  # 20=tv/monitor
    ]
    # Pad palette to 256*3
    palette += [0] * (256 * 3 - len(palette))
    return palette


def save_image(tensor, path, is_mask=False):
    array = tensor.cpu().numpy()
    if is_mask:
        # VOC masks: single channel, map 255 to 0 for visualization
        array = np.where(array == 255, 0, array)
        array = array.astype(np.uint8)
        img = Image.fromarray(array, mode="P")
        img.putpalette(get_voc_palette())
    else:
        # Input: (C, H, W) -> (H, W, C), unnormalize
        mean = np.array([0.485, 0.456, 0.406])
        std = np.array([0.229, 0.224, 0.225])
        array = array.transpose(1, 2, 0)
        array = array * std + mean
        array = np.clip(array * 255, 0, 255).astype(np.uint8)
        img = Image.fromarray(array)
    img.save(path)


def concat_and_save_images(input_path, gt_path, pred_path, out_path):
    imgs = [Image.open(p) for p in [input_path, gt_path, pred_path]]
    # Ensure all images are RGB for consistency
    imgs = [img.convert("RGB") for img in imgs]
    widths, heights = zip(*(img.size for img in imgs))
    total_width = sum(widths)
    max_height = max(heights)
    new_img = Image.new("RGB", (total_width, max_height))
    x_offset = 0
    for img in imgs:
        new_img.paste(img, (x_offset, 0))
        x_offset += img.width
    new_img.save(out_path)


def save_overlapped_images(input_path, gt_path, pred_path, out_path):
    input_img = Image.open(input_path).convert("RGBA")
    gt_img = Image.open(gt_path).convert("L")
    pred_img = Image.open(pred_path).convert("L")

    overlapped_img = input_img.copy()
    pixels = overlapped_img.load()
    input_pixels = input_img.load()
    alpha_gt = 0.5
    alpha_pred = 0.5

    def blend(background, overlay, alpha):
        return tuple(
            int(alpha * overlay[i] + (1 - alpha) * background[i]) for i in range(3)
        ) + (255,)

    for x in range(input_img.width):
        for y in range(input_img.height):
            bg_pixel = input_pixels[x, y]
            gt_val = gt_img.getpixel((x, y))
            pred_val = pred_img.getpixel((x, y))
            if gt_val != 0:  # ground truth: red overlay
                pixels[x, y] = blend(bg_pixel, (255, 0, 0), alpha_gt)
            elif pred_val != 0:  # prediction: green overlay
                pixels[x, y] = blend(bg_pixel, (0, 255, 0), alpha_pred)
            else:
                pixels[x, y] = bg_pixel

    overlapped_img = overlapped_img.convert("RGB")
    overlapped_img.save(out_path)


def main():
    import argparse

    parser = argparse.ArgumentParser()
    parser.add_argument(
<<<<<<< HEAD
        "--model_class", type=str, required=True, help="Model classes, e.g., UNet, EfficientNet, Swin",
        default=["UNet", "EfficientNet", "Swin"], nargs="+" 

=======
        "--model_class",
        type=str,
        required=True,
        help="Model classes, e.g., UNet, Model1, Swin",
        default=["UNet", "Model1", "Swin"],
        nargs="+",
>>>>>>> 6aec18df
    )
    parser.add_argument(
        "--model_paths",
        type=str,
        required=True,
        help="Paths to model weights",
        nargs="+",
    )
    parser.add_argument(
        "--num_examples",
        type=int,
        default=5,
        help="Number of examples to run inference on",
    )
    args = parser.parse_args()

    device = (
        "cuda"
        if torch.cuda.is_available()
        else "mps" if torch.backends.mps.is_available() else "cpu"
    )

    # Load data (use test set)
<<<<<<< HEAD
    test_loader = None
    

    # Dynamically get model class
    for model, index in zip(args.model_class, range(len(args.model_class))):
        if model not in ["UNet", "EfficientNet", "Swin"]:
            raise ValueError(f"Unknown model class: {model}")
        ModelClass = get_model_class(model)
        if model == "UNet":
            model = ModelClass(
                input_channels=3, output_channels=21, device=device, use_wandb=False
            )

        elif model == "EfficientNet":
            _, test_loader, _ = data.load_data(batch_size=1, resize=(224, 224))
            model = ModelClass(
                num_classes=21,
                file_path=None,
=======
    _, test_loader, _ = data.load_data(batch_size=1, size=(256, 256))

    # Dynamically get model class
    for model_name, index in zip(args.model_class, range(len(args.model_class))):
        if model_name not in ["UNet", "Model1", "Swin"]:
            raise ValueError(f"Unknown model class: {model_name}")
        ModelClass = get_model_class(model_name)
        model_instance = None  # Initialize model_instance
        if model_name == "UNet":
            model_instance = ModelClass(
                input_channels=3, output_channels=21, device=device, use_wandb=False
            )
        elif model_name == "Model1":
            # Example: Model1(input_height, input_width, output_dim, ...)
            model_instance = ModelClass(
                input_height=256,
                input_width=256,
                output_dim=21,
>>>>>>> 6aec18df
                device=device,
            )
<<<<<<< HEAD
        
        elif model == "Swin":
            _, test_loader, _ = data.load_data(batch_size=1, resize=(224, 224))
            model = ModelClass(
=======
        elif model_name == "Swin":
            # Example: Model2(num_classes, decoder, model_name, ...)
            model_instance = ModelClass(
>>>>>>> 6aec18df
                num_classes=21,
                decoder="aspp",
                model_name="microsoft/swin-small-patch4-window7-224",
                file_path=None,
                device=device,
                use_wandb=False,
            )
        model_instance.load(args.model_paths[index])
        model_instance.to(device)
        model_instance.eval()

<<<<<<< HEAD

        # Prepare output directory
        out_dir = os.path.join("out", "examples")
=======
        out_dir = os.path.join(
            "out", "examples", model_name
        )  # Modified to include model_name in out_dir
>>>>>>> 6aec18df
        os.makedirs(out_dir, exist_ok=True)

        count = 0
        for images, masks in test_loader:
            if count >= args.num_examples:
                break
            images = images.to(device)
            with torch.no_grad():
                outputs = model_instance(images)
                preds = torch.argmax(outputs, dim=1)

            input_path = os.path.join(out_dir, f"{count}_input.png")
            gt_path = os.path.join(out_dir, f"{count}_gt.png")
            pred_path = os.path.join(out_dir, f"{count}_pred.png")
            save_image(images[0], input_path)
            save_image(masks[0], gt_path, is_mask=True)
            save_image(preds[0], pred_path, is_mask=True)

            concat_path = os.path.join(out_dir, f"{count}_concat.png")
            concat_and_save_images(input_path, gt_path, pred_path, concat_path)

            overlapped_path = os.path.join(out_dir, f"{count}_overlapped.png")
            save_overlapped_images(input_path, gt_path, pred_path, overlapped_path)
            count += 1
        print(f"Saved {count} examples for {model_name} to {out_dir}")


if __name__ == "__main__":
    main()<|MERGE_RESOLUTION|>--- conflicted
+++ resolved
@@ -169,18 +169,12 @@
 
     parser = argparse.ArgumentParser()
     parser.add_argument(
-<<<<<<< HEAD
-        "--model_class", type=str, required=True, help="Model classes, e.g., UNet, EfficientNet, Swin",
-        default=["UNet", "EfficientNet", "Swin"], nargs="+" 
-
-=======
         "--model_class",
         type=str,
         required=True,
-        help="Model classes, e.g., UNet, Model1, Swin",
-        default=["UNet", "Model1", "Swin"],
+        help="Model classes, e.g., UNet, EfficientNet, Swin",
+        default=["UNet", "EfficientNet", "Swin"],
         nargs="+",
->>>>>>> 6aec18df
     )
     parser.add_argument(
         "--model_paths",
@@ -204,31 +198,11 @@
     )
 
     # Load data (use test set)
-<<<<<<< HEAD
-    test_loader = None
-    
-
-    # Dynamically get model class
-    for model, index in zip(args.model_class, range(len(args.model_class))):
-        if model not in ["UNet", "EfficientNet", "Swin"]:
-            raise ValueError(f"Unknown model class: {model}")
-        ModelClass = get_model_class(model)
-        if model == "UNet":
-            model = ModelClass(
-                input_channels=3, output_channels=21, device=device, use_wandb=False
-            )
-
-        elif model == "EfficientNet":
-            _, test_loader, _ = data.load_data(batch_size=1, resize=(224, 224))
-            model = ModelClass(
-                num_classes=21,
-                file_path=None,
-=======
     _, test_loader, _ = data.load_data(batch_size=1, size=(256, 256))
 
     # Dynamically get model class
     for model_name, index in zip(args.model_class, range(len(args.model_class))):
-        if model_name not in ["UNet", "Model1", "Swin"]:
+        if model_name not in ["UNet", "EfficientNet", "Swin"]:
             raise ValueError(f"Unknown model class: {model_name}")
         ModelClass = get_model_class(model_name)
         model_instance = None  # Initialize model_instance
@@ -236,25 +210,15 @@
             model_instance = ModelClass(
                 input_channels=3, output_channels=21, device=device, use_wandb=False
             )
-        elif model_name == "Model1":
-            # Example: Model1(input_height, input_width, output_dim, ...)
-            model_instance = ModelClass(
-                input_height=256,
-                input_width=256,
-                output_dim=21,
->>>>>>> 6aec18df
+        elif model_name == "EfficientNet":
+            model = ModelClass(
+                num_classes=21,
+                file_path=None,
                 device=device,
             )
-<<<<<<< HEAD
-        
-        elif model == "Swin":
-            _, test_loader, _ = data.load_data(batch_size=1, resize=(224, 224))
-            model = ModelClass(
-=======
         elif model_name == "Swin":
             # Example: Model2(num_classes, decoder, model_name, ...)
             model_instance = ModelClass(
->>>>>>> 6aec18df
                 num_classes=21,
                 decoder="aspp",
                 model_name="microsoft/swin-small-patch4-window7-224",
@@ -266,15 +230,9 @@
         model_instance.to(device)
         model_instance.eval()
 
-<<<<<<< HEAD
-
-        # Prepare output directory
-        out_dir = os.path.join("out", "examples")
-=======
         out_dir = os.path.join(
             "out", "examples", model_name
         )  # Modified to include model_name in out_dir
->>>>>>> 6aec18df
         os.makedirs(out_dir, exist_ok=True)
 
         count = 0

from models.model_base import ModelBase
from torch.nn import functional as F
from torch import nn


class Model1(ModelBase):
    def __init__(
        self,
        input_height,
        input_width,
        output_dim,
        file_path: str = "./model_saves/model1.pth",
        device=None,
    ):
        """
        Initializes the model with the specified input height, width, output dimensions, file path for saving the model,
        and the device to be used for computation.
        Args:
            input_height (int): The height of the input images.
            input_width (int): The width of the input images.
            output_dim (int): The dimensionality of the output features.
            file_path (str, optional): The file path where the model will be saved. Defaults to "./model_saves/model1.pth".
            device (torch.device, optional): The device to be used for computation (e.g., 'cpu' or 'cuda'). Defaults to None.
        """
        super().__init__(file_path, device)

        flattened_size = 32 * (input_height // 4) * (input_width // 4)

        self.network = nn.Sequential(
            nn.Conv2d(
                in_channels=3, out_channels=16, kernel_size=3, stride=1, padding=1
            ),
<<<<<<< HEAD
            nn.ReLU(),
            nn.MaxPool2d(kernel_size=2, stride=2),
            nn.Conv2d(16, 32, kernel_size=3, stride=1, padding=1),
            nn.ReLU(),
            nn.MaxPool2d(kernel_size=2, stride=2),
            nn.Flatten(),
            nn.Linear(flattened_size, 128),
            nn.ReLU(),
=======
            nn.ReLU(),
            nn.MaxPool2d(kernel_size=2, stride=2),
            nn.Conv2d(16, 32, kernel_size=3, stride=1, padding=1),
            nn.ReLU(),
            nn.MaxPool2d(kernel_size=2, stride=2),
            nn.Flatten(),
            nn.Linear(32 * (input_dim // 4) * (input_dim // 4), 128),
            nn.ReLU(),
>>>>>>> 295688b0
            nn.Linear(128, output_dim),
        )

        def forward(self, x):
            x = self.network(x)
            return x<|MERGE_RESOLUTION|>--- conflicted
+++ resolved
@@ -30,7 +30,6 @@
             nn.Conv2d(
                 in_channels=3, out_channels=16, kernel_size=3, stride=1, padding=1
             ),
-<<<<<<< HEAD
             nn.ReLU(),
             nn.MaxPool2d(kernel_size=2, stride=2),
             nn.Conv2d(16, 32, kernel_size=3, stride=1, padding=1),
@@ -39,16 +38,7 @@
             nn.Flatten(),
             nn.Linear(flattened_size, 128),
             nn.ReLU(),
-=======
-            nn.ReLU(),
-            nn.MaxPool2d(kernel_size=2, stride=2),
-            nn.Conv2d(16, 32, kernel_size=3, stride=1, padding=1),
-            nn.ReLU(),
-            nn.MaxPool2d(kernel_size=2, stride=2),
-            nn.Flatten(),
-            nn.Linear(32 * (input_dim // 4) * (input_dim // 4), 128),
-            nn.ReLU(),
->>>>>>> 295688b0
+
             nn.Linear(128, output_dim),
         )
 

--- conflicted
+++ resolved
@@ -114,11 +114,7 @@
             eval_loader (DataLoader, optional): DataLoader for evaluation data. Defaults to None.
             epochs (int, optional): Number of training epochs. Defaults to 1.
             optimizer (torch.optim.Optimizer, optional): Optimizer to use for training. If None, Adam optimizer is used. Defaults to None.
-<<<<<<< HEAD
             loss_fn (callable, optional): Loss function to use. If None, CrossEntropyLoss is used. Defaults to None.
-=======
-            loss_fn (callable, optional): Loss function to use. If None, MSELoss is used. Defaults to None.
->>>>>>> 295688b0
         Returns:
             None
         """
@@ -132,27 +128,20 @@
 
         for epoch in range(epochs):
             epoch_loss = 0.0
-<<<<<<< HEAD
 
             for inputs, targets in tqdm(
                 train_loader, desc=f"Epoch {epoch+1}/{epochs}", leave=False
             ):
                 inputs = inputs.to(self.device)
                 targets = targets.to(self.device)
-=======
-            for inputs, targets in train_loader:
-                inputs = inputs.to(self.device)
->>>>>>> 295688b0
+
                 optimizer.zero_grad()
                 outputs = self(inputs)
                 loss = loss_fn(outputs, targets)
                 loss.backward()
                 optimizer.step()
                 epoch_loss += loss.item()
-<<<<<<< HEAD
-=======
-
->>>>>>> 295688b0
+
             avg_loss = epoch_loss / len(train_loader)
             self.train_history.append(avg_loss)
             wandb.log({f"{self.model_name}/train_loss": avg_loss, "epoch": epoch})
@@ -200,11 +189,8 @@
         Evaluates the model on the provided data loader.
         Args:
             data_loader (DataLoader): DataLoader for evaluation data.
-<<<<<<< HEAD
             loss_fn (callable, optional): Loss function to use. If None, CrossEntropyLoss is used. Defaults to None.
-=======
-            loss_fn (callable, optional): Loss function to use. If None, MSELoss is used. Defaults to None.
->>>>>>> 295688b0
+
         Returns:
             float: The average loss over the evaluation dataset.
             float: The accuracy of the model on the evaluation dataset.
@@ -228,7 +214,6 @@
                 loss = loss_fn(outputs, targets)
                 total_loss += loss.item()
 
-<<<<<<< HEAD
                 preds = torch.argmax(outputs, dim=1)
                 correct += (preds == targets).sum().item()
                 total += targets.numel()
@@ -238,16 +223,6 @@
 
         accuracy = correct / total if total > 0 else 0
         f1 = f1_score(all_labels, all_preds, average="macro") if total > 0 else 0
-=======
-                preds = torch.round(torch.sigmoid(outputs))
-                correct += (preds == targets).sum().item()
-                total += targets.size(0)
-
-                all_preds.extend(preds.cpu().numpy())
-                all_labels.extend(targets.cpu().numpy())
-
-        accuracy = correct / total if total > 0 else 0
-        f1 = f1_score(all_labels, all_preds, average="binary") if total > 0 else 0
->>>>>>> 295688b0
+
         avg_loss = total_loss / len(data_loader)
         return avg_loss, accuracy, f1
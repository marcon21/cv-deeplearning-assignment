import numpy as np
import torch
import data
import torch.optim as optim
import torch.nn as nn
import argparse
import wandb
from torchvision.models.segmentation.deeplabv3 import DeepLabHead

from models.unet import UNet
from models.efficientnet import EfficientNet, compute_loss_effnet
from models.swin import SwinTransformer, compute_loss_swin, get_scheduler

# from models.model3 import Model3

if __name__ == "__main__":
    import os

    parser = argparse.ArgumentParser(description="Train segmentation models.")
    parser.add_argument(
        "--epochs",
        type=int,
        nargs="+",
        default=[10],
        help="List of training epochs for each model (default: [10]). If one value is provided, it will be used for all models.",
    )
    parser.add_argument(
        "--batch_sizes",
        type=int,
        nargs="+",
        default=[4],
        help="List of batch sizes (default: [4]). If one value is provided, it will be used for all models. Otherwise, must match the number of models.",
    )
    parser.add_argument(
        "--models",
        type=str,
        nargs="+",
        default=[],
<<<<<<< HEAD
        help="List of model class names to train, e.g., UNet, EfficientNet , Swin. (default: [])",
=======
        help="List of model class names to train (e.g., UNet Swin Model1).",
>>>>>>> 6aec18df
    )
    parser.add_argument(
        "--device",
        type=str,
        default="auto",
        choices=["auto", "cpu", "cuda", "mps"],
        help="Device to use: auto, cpu, cuda, or mps (default: auto)",
    )
    parser.add_argument(
        "--load_weights",
        type=str,
        nargs="*",
        default=None,
        help="List of paths to model weights to load before training (in order of models specified in --models). Use 'None' or skip for models without pre-trained weights.",
    )
    parser.add_argument(
        "--backbone",
        type=str,
        default="tiny",
        choices=["tiny", "base", "small"],
        help="Backbone model size for Swin Transformer; options: tiny, base, small (default: tiny)",
    )
    parser.add_argument(
        "--decoder",
        type=str,
        default="simple",
        choices=["simple", "deeplab", "aspp"],
        help="Decoder type for Swin Transformer; options: simple, deeplab, aspp (default: simple)",
    )
    parser.add_argument(
        "--workers",
        type=int,
        default=0,
        help="Number of workers for data loading (default: 0).",
    )
    parser.add_argument(
        "--learning_rates",
        type=float,
        nargs="+",
        default=[6e-5, 6e-4],
        help="List of learning rates (default: [6e-5, 6e-4]). For Swin, expects two values [backbone_lr, decoder_lr]. For other models, the first value is used.",
    )
    parser.add_argument(
        "--weight_decays",
        type=float,
        nargs="+",
        default=[1e-4, 5e-4],
<<<<<<< HEAD
        help="Weight decay for the optimizer (default: 0.01). If one value is provided, it will be used for all models."
=======
        help="List of weight decay values (default: [1e-4, 5e-4]). For Swin, expects two values [backbone_wd, decoder_wd]. Other models typically configure this within their optimizer or don't use it from this arg.",
>>>>>>> 6aec18df
    )
    args = parser.parse_args()

    os.environ["WANDB_SILENT"] = "true"

    if not args.models:
        print("No models specified. Exiting.")
        exit()

    if args.device == "auto":
        if torch.cuda.is_available():
            device = "cuda"
        elif torch.backends.mps.is_available():
            device = "mps"
        else:
            device = "cpu"
    else:
        device = args.device

    print(f"Using device: {device}")

    torch.manual_seed(42)
    np.random.seed(42)

    num_models = len(args.models)
    if len(args.batch_sizes) == 1:
        batch_sizes = [args.batch_sizes[0]] * num_models
    elif len(args.batch_sizes) != num_models:
        raise ValueError(
            "Batch sizes must either be one value or match the number of models."
        )
    else:
        batch_sizes = args.batch_sizes

    if len(args.epochs) == 1:
        epochs_list = [args.epochs[0]] * num_models
    elif len(args.epochs) != num_models:
        raise ValueError(
            "If multiple epochs are provided, they must match the number of models."
        )
    else:
        epochs_list = [int(epoch) for epoch in args.epochs]

    weights_to_load = args.load_weights
    if weights_to_load is None:
        weights_to_load = [None] * num_models
    elif len(weights_to_load) != num_models:
        if len(weights_to_load) < num_models:
            print(
                f"Warning: Fewer weight paths ({len(weights_to_load)}) provided than models ({num_models}). Remaining models will not have weights loaded."
            )
            weights_to_load.extend([None] * (num_models - len(weights_to_load)))
        else:  # len(weights_to_load) > num_models
            raise ValueError(
                "Cannot provide more weight paths than the number of models."
            )

    swin_backbone_name = None
    if "Swin" in args.models:
        backbone_map = {
            "tiny": "microsoft/swin-tiny-patch4-window7-224",
            "base": "microsoft/swin-base-patch4-window7-224",
            "small": "microsoft/swin-small-patch4-window7-224",
        }
        try:
            swin_backbone_name = backbone_map[args.backbone]
        except KeyError:
            raise ValueError(
                f"Unknown Swin backbone: {args.backbone}. Choose from {list(backbone_map.keys())}."
            )
        print(
            f"Selected Swin backbone configuration: {swin_backbone_name} (will be used if a Swin model is trained)"
        )

<<<<<<< HEAD

    # Map model class names to constructors with required args
    model_classes = {
        "UNet": lambda: UNet(input_channels=3, output_channels=21, device=device),
        "EfficientNet": lambda: EfficientNet(
            num_classes=21,
            file_path=f"./model_saves/efficientnet_{args.backbone}.pth",
            device=device,
=======
    model_classes = {
        "UNet": lambda: UNet(input_channels=3, output_channels=21, device=device),
        "Model1": lambda: Model1(
            input_height=256, input_width=256, output_dim=21, device=device
>>>>>>> 6aec18df
        ),
        "Swin": lambda: SwinTransformer(
            num_classes=21,
            decoder=str(args.decoder),
            model_name=swin_backbone_name,
            device=device,
            file_path=f"./model_saves",
            use_wandb=True,
        ),
    }

<<<<<<< HEAD
    # Build parameter sets for each run
    runs = []
    for model_name, batch_size, epochs in zip(args.models, batch_sizes, epochs_list):
        if model_name not in model_classes:
            raise ValueError(f"Unknown model: {model_name}. Choose from {list(model_classes.keys())}.")
        runs.append({
            "constructor": model_classes[model_name],
            "batch_size": batch_size,
            "epochs": epochs
        })

    lr = 0.0001
    print(f"training models: {args.models}")
    # Execute training for each run
    for i, run_params in enumerate(runs):
        model = run_params["constructor"]()
=======
    for i, model_key_name in enumerate(args.models):
        current_batch_size = batch_sizes[i]
        current_epochs = epochs_list[i]
        current_weight_path = weights_to_load[i]

        print(f"\n--- Training Model {i+1}/{num_models}: {model_key_name} ---")
        print(f"Batch Size: {current_batch_size}, Epochs: {current_epochs}")
        if current_weight_path and current_weight_path.lower() != "none":
            print(f"Attempting to load weights from: {current_weight_path}")

        if model_key_name not in model_classes:
            raise ValueError(
                f"Unknown model: {model_key_name}. Choose from {list(model_classes.keys())}."
            )
        model = model_classes[model_key_name]()

        if current_weight_path and current_weight_path.lower() != "none":
            try:
                model.load(current_weight_path)
                print(
                    f"Successfully loaded weights for {model_key_name} from {current_weight_path}"
                )
            except Exception as e:
                print(
                    f"Error loading weights for {model_key_name} from {current_weight_path}: {e}"
                )

        resize_dim = (224, 224) if model_key_name == "Swin" else (256, 256)
        print(f"Using resize dimensions: {resize_dim} for {model_key_name}")
>>>>>>> 6aec18df

        train_loader, test_loader, eval_loader = data.load_data(
            train=0.80,
            test=0.10,
            eval=0.10,
            root_dir="VOC",
            batch_size=current_batch_size,
            num_workers=args.workers,
            grayscale=False,
<<<<<<< HEAD
            resize = (224, 224) if model.model_name in ["SwinTransformer", "EfficientNet"] else (256, 256),
        )

        print(f"Training {model.model_name}...")
        if model.model_name == "SwinTransformer" or model.model_name == "EfficientNet":
            lr1 = args.learning_rates[0]
            lr2 = args.learning_rates[1]
            weight_decay = args.weight_decays[0]
            weight_decay2 = args.weight_decays[1]
            if args.backbone == "tiny":
                optimizer = optim.AdamW([
                        {"params": model.backbone.parameters(), "lr": lr1, "weight_decay": weight_decay},
                        {"params": model.decoder.parameters(), "lr": lr2, "weight_decay": weight_decay2},
                    ])
            elif args.backbone == "base":
                optimizer = optim.AdamW([
                        {"params": model.backbone.parameters(), "lr": lr1, "weight_decay": weight_decay},
                        {"params": model.decoder.parameters(), "lr": lr2, "weight_decay": weight_decay2},
                    ])
            elif args.backbone == "small":
                optimizer = optim.AdamW([
                        {"params": model.backbone.parameters(), "lr": lr1, "weight_decay": weight_decay},
                        {"params": model.decoder.parameters(), "lr": lr2, "weight_decay": weight_decay2},
                    ])
            elif model.model_name == "EfficientNet":
                optimizer = optim.AdamW([
                        {"params": model.backbone.parameters(), "lr": lr1, "weight_decay": weight_decay},
                        {"params": model.decoder.parameters(), "lr": lr2, "weight_decay": weight_decay2},
                    ])
            else:
                raise ValueError(f"Unknown model: {model.model_name}. Choose from SwinTransformer, EfficientNet.")
            scheduler = get_scheduler(optimizer, warmup_steps=int(run_params["epochs"] * len(train_loader)*0.05), total_steps=run_params["epochs"] * len(train_loader))
            print(f"Using optimizer: {optimizer}, scheduler: {scheduler}, learning rates: {lr1}, {lr2}")
            
=======
            resize=resize_dim,
        )

        scheduler = None

        if model_key_name == "Swin":
            if not swin_backbone_name:
                raise ValueError(
                    "Swin model specified but backbone name not resolved. This is an internal error."
                )
            if len(args.learning_rates) < 2:
                raise ValueError(
                    "Swin Transformer requires at least two learning rates (for backbone and decoder). Provide using --learning_rates lr_backbone lr_decoder."
                )
            lr1 = args.learning_rates[0]
            lr2 = args.learning_rates[1]
>>>>>>> 6aec18df

            if len(args.weight_decays) < 2:
                raise ValueError(
                    "Swin Transformer requires at least two weight decay values (for backbone and decoder). Provide using --weight_decays wd_backbone wd_decoder."
                )
            wd1 = args.weight_decays[0]
            wd2 = args.weight_decays[1]

            if not hasattr(model, "backbone") or not hasattr(model, "decoder"):
                raise AttributeError(
                    f"Swin model {model_key_name} does not have 'backbone' or 'decoder' attributes required for optimizer setup."
                )

            optimizer = optim.AdamW(
                [
                    {
                        "params": model.backbone.parameters(),
                        "lr": lr1,
                        "weight_decay": wd1,
                    },
                    {
                        "params": model.decoder.parameters(),
                        "lr": lr2,
                        "weight_decay": wd2,
                    },
                ]
            )
            scheduler = get_scheduler(
                optimizer,
                warmup_steps=int(current_epochs * len(train_loader) * 0.05),
                total_steps=current_epochs * len(train_loader),
            )
            print(
                f"Optimizer for Swin: AdamW. LR_backbone: {lr1}, LR_decoder: {lr2}. WD_backbone: {wd1}, WD_decoder: {wd2}. Scheduler enabled."
            )
        else:
<<<<<<< HEAD
            optimizer = optim.Adam(model.parameters(), lr=lr)
        if isinstance(model, SwinTransformer):
=======
            if not args.learning_rates:
                raise ValueError("Learning rates not specified.")
            current_lr = args.learning_rates[0]
            optimizer = optim.Adam(model.parameters(), lr=current_lr)
            print(f"Optimizer for {model_key_name}: Adam. Learning Rate: {current_lr}.")

        if model_key_name == "Swin":
>>>>>>> 6aec18df
            loss_fn = compute_loss_swin
        elif isinstance(model, EfficientNet):
            loss_fn = compute_loss_effnet
        else:
            loss_fn = nn.CrossEntropyLoss(ignore_index=255)
        print(
            f"Using loss function: {loss_fn.__class__.__name__ if isinstance(loss_fn, nn.Module) else loss_fn.__name__}"
        )

        model.to(device)
        display_model_name = getattr(model, "model_name", model_key_name)
        print(
            f"Starting training for {display_model_name} on {device} for {current_epochs} epochs..."
        )

        if not hasattr(model, "train_model"):
            raise AttributeError(
                f"Model {model_key_name} does not have a 'train_model' method."
            )

        model.train_model(
            train_loader=train_loader,
            test_loader=test_loader,
            eval_loader=eval_loader,
            optimizer=optimizer,
            loss_fn=loss_fn,
<<<<<<< HEAD
            epochs=run_params["epochs"],
            scheduler=scheduler if model.model_name == "SwinTransformer" or model.model_name == "EfficientNet" else None,
=======
            epochs=current_epochs,
            scheduler=scheduler,
>>>>>>> 6aec18df
        )

        if not hasattr(model, "save"):
            print(
                f"Warning: Model {model_key_name} does not have a 'save' method. Cannot save model."
            )
        else:
            print(f"Saving model {display_model_name}...")
            model.save()

    print("\nAll specified models have been trained.")<|MERGE_RESOLUTION|>--- conflicted
+++ resolved
@@ -11,8 +11,6 @@
 from models.efficientnet import EfficientNet, compute_loss_effnet
 from models.swin import SwinTransformer, compute_loss_swin, get_scheduler
 
-# from models.model3 import Model3
-
 if __name__ == "__main__":
     import os
 
@@ -36,11 +34,7 @@
         type=str,
         nargs="+",
         default=[],
-<<<<<<< HEAD
-        help="List of model class names to train, e.g., UNet, EfficientNet , Swin. (default: [])",
-=======
         help="List of model class names to train (e.g., UNet Swin Model1).",
->>>>>>> 6aec18df
     )
     parser.add_argument(
         "--device",
@@ -88,11 +82,7 @@
         type=float,
         nargs="+",
         default=[1e-4, 5e-4],
-<<<<<<< HEAD
-        help="Weight decay for the optimizer (default: 0.01). If one value is provided, it will be used for all models."
-=======
         help="List of weight decay values (default: [1e-4, 5e-4]). For Swin, expects two values [backbone_wd, decoder_wd]. Other models typically configure this within their optimizer or don't use it from this arg.",
->>>>>>> 6aec18df
     )
     args = parser.parse_args()
 
@@ -167,21 +157,12 @@
             f"Selected Swin backbone configuration: {swin_backbone_name} (will be used if a Swin model is trained)"
         )
 
-<<<<<<< HEAD
-
-    # Map model class names to constructors with required args
     model_classes = {
         "UNet": lambda: UNet(input_channels=3, output_channels=21, device=device),
         "EfficientNet": lambda: EfficientNet(
             num_classes=21,
             file_path=f"./model_saves/efficientnet_{args.backbone}.pth",
             device=device,
-=======
-    model_classes = {
-        "UNet": lambda: UNet(input_channels=3, output_channels=21, device=device),
-        "Model1": lambda: Model1(
-            input_height=256, input_width=256, output_dim=21, device=device
->>>>>>> 6aec18df
         ),
         "Swin": lambda: SwinTransformer(
             num_classes=21,
@@ -193,24 +174,6 @@
         ),
     }
 
-<<<<<<< HEAD
-    # Build parameter sets for each run
-    runs = []
-    for model_name, batch_size, epochs in zip(args.models, batch_sizes, epochs_list):
-        if model_name not in model_classes:
-            raise ValueError(f"Unknown model: {model_name}. Choose from {list(model_classes.keys())}.")
-        runs.append({
-            "constructor": model_classes[model_name],
-            "batch_size": batch_size,
-            "epochs": epochs
-        })
-
-    lr = 0.0001
-    print(f"training models: {args.models}")
-    # Execute training for each run
-    for i, run_params in enumerate(runs):
-        model = run_params["constructor"]()
-=======
     for i, model_key_name in enumerate(args.models):
         current_batch_size = batch_sizes[i]
         current_epochs = epochs_list[i]
@@ -238,9 +201,12 @@
                     f"Error loading weights for {model_key_name} from {current_weight_path}: {e}"
                 )
 
-        resize_dim = (224, 224) if model_key_name == "Swin" else (256, 256)
+        resize_dim = (
+            (224, 224)
+            if (model_key_name == "Swin" or model_key_name == "EfficientNet")
+            else (256, 256)
+        )
         print(f"Using resize dimensions: {resize_dim} for {model_key_name}")
->>>>>>> 6aec18df
 
         train_loader, test_loader, eval_loader = data.load_data(
             train=0.80,
@@ -250,42 +216,6 @@
             batch_size=current_batch_size,
             num_workers=args.workers,
             grayscale=False,
-<<<<<<< HEAD
-            resize = (224, 224) if model.model_name in ["SwinTransformer", "EfficientNet"] else (256, 256),
-        )
-
-        print(f"Training {model.model_name}...")
-        if model.model_name == "SwinTransformer" or model.model_name == "EfficientNet":
-            lr1 = args.learning_rates[0]
-            lr2 = args.learning_rates[1]
-            weight_decay = args.weight_decays[0]
-            weight_decay2 = args.weight_decays[1]
-            if args.backbone == "tiny":
-                optimizer = optim.AdamW([
-                        {"params": model.backbone.parameters(), "lr": lr1, "weight_decay": weight_decay},
-                        {"params": model.decoder.parameters(), "lr": lr2, "weight_decay": weight_decay2},
-                    ])
-            elif args.backbone == "base":
-                optimizer = optim.AdamW([
-                        {"params": model.backbone.parameters(), "lr": lr1, "weight_decay": weight_decay},
-                        {"params": model.decoder.parameters(), "lr": lr2, "weight_decay": weight_decay2},
-                    ])
-            elif args.backbone == "small":
-                optimizer = optim.AdamW([
-                        {"params": model.backbone.parameters(), "lr": lr1, "weight_decay": weight_decay},
-                        {"params": model.decoder.parameters(), "lr": lr2, "weight_decay": weight_decay2},
-                    ])
-            elif model.model_name == "EfficientNet":
-                optimizer = optim.AdamW([
-                        {"params": model.backbone.parameters(), "lr": lr1, "weight_decay": weight_decay},
-                        {"params": model.decoder.parameters(), "lr": lr2, "weight_decay": weight_decay2},
-                    ])
-            else:
-                raise ValueError(f"Unknown model: {model.model_name}. Choose from SwinTransformer, EfficientNet.")
-            scheduler = get_scheduler(optimizer, warmup_steps=int(run_params["epochs"] * len(train_loader)*0.05), total_steps=run_params["epochs"] * len(train_loader))
-            print(f"Using optimizer: {optimizer}, scheduler: {scheduler}, learning rates: {lr1}, {lr2}")
-            
-=======
             resize=resize_dim,
         )
 
@@ -300,33 +230,27 @@
                 raise ValueError(
                     "Swin Transformer requires at least two learning rates (for backbone and decoder). Provide using --learning_rates lr_backbone lr_decoder."
                 )
-            lr1 = args.learning_rates[0]
-            lr2 = args.learning_rates[1]
->>>>>>> 6aec18df
+            swin_lr_backbone = args.learning_rates[0]
+            swin_lr_decoder = args.learning_rates[1]
 
             if len(args.weight_decays) < 2:
                 raise ValueError(
                     "Swin Transformer requires at least two weight decay values (for backbone and decoder). Provide using --weight_decays wd_backbone wd_decoder."
                 )
-            wd1 = args.weight_decays[0]
-            wd2 = args.weight_decays[1]
-
-            if not hasattr(model, "backbone") or not hasattr(model, "decoder"):
-                raise AttributeError(
-                    f"Swin model {model_key_name} does not have 'backbone' or 'decoder' attributes required for optimizer setup."
-                )
+            swin_wd_backbone = args.weight_decays[0]
+            swin_wd_decoder = args.weight_decays[1]
 
             optimizer = optim.AdamW(
                 [
                     {
                         "params": model.backbone.parameters(),
-                        "lr": lr1,
-                        "weight_decay": wd1,
+                        "lr": swin_lr_backbone,
+                        "weight_decay": swin_wd_backbone,
                     },
                     {
                         "params": model.decoder.parameters(),
-                        "lr": lr2,
-                        "weight_decay": wd2,
+                        "lr": swin_lr_decoder,
+                        "weight_decay": swin_wd_decoder,
                     },
                 ]
             )
@@ -336,13 +260,47 @@
                 total_steps=current_epochs * len(train_loader),
             )
             print(
-                f"Optimizer for Swin: AdamW. LR_backbone: {lr1}, LR_decoder: {lr2}. WD_backbone: {wd1}, WD_decoder: {wd2}. Scheduler enabled."
+                f"Optimizer for Swin: AdamW. LR_backbone: {swin_lr_backbone}, LR_decoder: {swin_lr_decoder}. WD_backbone: {swin_wd_backbone}, WD_decoder: {swin_wd_decoder}. Scheduler enabled."
+            )
+
+        elif model_key_name == "EfficientNet":
+            if len(args.learning_rates) < 2:
+                raise ValueError(
+                    "EfficientNet (with backbone/decoder structure) requires at least two learning rates. Provide using --learning_rates lr_backbone lr_decoder."
+                )
+            eff_lr_backbone = args.learning_rates[0]
+            eff_lr_decoder = args.learning_rates[1]
+
+            if len(args.weight_decays) < 2:
+                raise ValueError(
+                    "EfficientNet (with backbone/decoder structure) requires at least two weight decay values. Provide using --weight_decays wd_backbone wd_decoder."
+                )
+            eff_wd_backbone = args.weight_decays[0]
+            eff_wd_decoder = args.weight_decays[1]
+
+            optimizer = optim.AdamW(
+                [
+                    {
+                        "params": model.backbone.parameters(),
+                        "lr": eff_lr_backbone,
+                        "weight_decay": eff_wd_backbone,
+                    },
+                    {
+                        "params": model.decoder.parameters(),
+                        "lr": eff_lr_decoder,
+                        "weight_decay": eff_wd_decoder,
+                    },
+                ]
+            )
+            scheduler = get_scheduler(
+                optimizer,
+                warmup_steps=int(current_epochs * len(train_loader) * 0.05),
+                total_steps=current_epochs * len(train_loader),
+            )
+            print(
+                f"Optimizer for EfficientNet: AdamW. LR_backbone: {eff_lr_backbone}, LR_decoder: {eff_lr_decoder}. WD_backbone: {eff_wd_backbone}, WD_decoder: {eff_wd_decoder}. Scheduler enabled."
             )
         else:
-<<<<<<< HEAD
-            optimizer = optim.Adam(model.parameters(), lr=lr)
-        if isinstance(model, SwinTransformer):
-=======
             if not args.learning_rates:
                 raise ValueError("Learning rates not specified.")
             current_lr = args.learning_rates[0]
@@ -350,9 +308,8 @@
             print(f"Optimizer for {model_key_name}: Adam. Learning Rate: {current_lr}.")
 
         if model_key_name == "Swin":
->>>>>>> 6aec18df
             loss_fn = compute_loss_swin
-        elif isinstance(model, EfficientNet):
+        elif model_key_name == "EfficientNet":
             loss_fn = compute_loss_effnet
         else:
             loss_fn = nn.CrossEntropyLoss(ignore_index=255)
@@ -365,11 +322,6 @@
         print(
             f"Starting training for {display_model_name} on {device} for {current_epochs} epochs..."
         )
-
-        if not hasattr(model, "train_model"):
-            raise AttributeError(
-                f"Model {model_key_name} does not have a 'train_model' method."
-            )
 
         model.train_model(
             train_loader=train_loader,
@@ -377,21 +329,11 @@
             eval_loader=eval_loader,
             optimizer=optimizer,
             loss_fn=loss_fn,
-<<<<<<< HEAD
-            epochs=run_params["epochs"],
-            scheduler=scheduler if model.model_name == "SwinTransformer" or model.model_name == "EfficientNet" else None,
-=======
             epochs=current_epochs,
             scheduler=scheduler,
->>>>>>> 6aec18df
-        )
-
-        if not hasattr(model, "save"):
-            print(
-                f"Warning: Model {model_key_name} does not have a 'save' method. Cannot save model."
-            )
-        else:
-            print(f"Saving model {display_model_name}...")
-            model.save()
+        )
+
+        print(f"Saving model {display_model_name}...")
+        model.save()
 
     print("\nAll specified models have been trained.")
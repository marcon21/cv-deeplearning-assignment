import numpy as np
import torch
import data
import torch.optim as optim
import torch.nn as nn

from models.unet import UNet

# from models.model1 import Model1
# from models.model2 import Model2
# from models.model3 import Model3

if __name__ == "__main__":
    import os

    os.environ["WANDB_SILENT"] = "true"

    if torch.cuda.is_available():
        device = "cuda"
    elif torch.backends.mps.is_available():
        device = "mps"
    else:
        device = "cpu"

    # device = ""

    print(f"Using device: {device}")

    torch.manual_seed(42)
    np.random.seed(42)

<<<<<<< HEAD
    batch_size = 64
    lr = 0.001
    epochs = 10

    train_loader, test_loader, eval_loader = data.load_data(
        train=0.80, test=0.10, eval=0.10, batch_size=batch_size
=======
    train_loader, test_loader, eval_loader = data.load_data(
        train=0.80, test=0.10, eval=0.10
>>>>>>> 295688b0
    )

    import matplotlib.pyplot as plt

    # Get one batch from the train_loader
    images, labels = next(iter(train_loader))

    # Plot the first image in the batch
    img = images[0].cpu().numpy()
    if img.shape[0] == 1:
        # Grayscale image
        plt.imshow(img[0], cmap="gray")
    else:
        # Color image, transpose to (H, W, C)
        plt.imshow(np.transpose(img, (1, 2, 0)))
    plt.axis("off")
    plt.show()

    input("Press Enter to continue...")

    models = [
<<<<<<< HEAD
        UNet(input_channels=3, output_channels=21, device=device),
=======
        Model1(input_dim=1, output_dim=10, device=device),
>>>>>>> 295688b0
        # Model2(device=device),
        # Model3(device=device),
    ]

    for model in models:
        print(f"Training {model.model_name}...")
        # print(model)

        optimizer = optim.Adam(model.parameters(), lr=lr)
        loss_fn = nn.CrossEntropyLoss()
        model.to(device)

        model.train_model(
            train_loader=train_loader,
            test_loader=test_loader,
            eval_loader=eval_loader,
            optimizer=optimizer,
            loss_fn=loss_fn,
            epochs=epochs,
        )

        # model.save()

    # model.plot_train_history()<|MERGE_RESOLUTION|>--- conflicted
+++ resolved
@@ -29,17 +29,13 @@
     torch.manual_seed(42)
     np.random.seed(42)
 
-<<<<<<< HEAD
     batch_size = 64
     lr = 0.001
     epochs = 10
 
     train_loader, test_loader, eval_loader = data.load_data(
         train=0.80, test=0.10, eval=0.10, batch_size=batch_size
-=======
-    train_loader, test_loader, eval_loader = data.load_data(
-        train=0.80, test=0.10, eval=0.10
->>>>>>> 295688b0
+
     )
 
     import matplotlib.pyplot as plt
@@ -61,11 +57,7 @@
     input("Press Enter to continue...")
 
     models = [
-<<<<<<< HEAD
         UNet(input_channels=3, output_channels=21, device=device),
-=======
-        Model1(input_dim=1, output_dim=10, device=device),
->>>>>>> 295688b0
         # Model2(device=device),
         # Model3(device=device),
     ]
